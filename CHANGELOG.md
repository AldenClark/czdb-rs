## v0.1.2

<<<<<<< HEAD
- Fixed a binary search indexing bug in the `search` method.
=======
- Added multiple database readers: standard `BufReader`, optional `mmap` (feature), and in-memory loading.
>>>>>>> 15e90b31

## v0.1.1

- Fixed several bugs to improve stability.
- Enhanced documentation with clearer usage examples and feature descriptions.

## v0.1.0 - Initial Release

- First release of czdb-rs.
- Added support for parsing CZDB-format IP databases.
- Supports both IPv4 and IPv6 lookups.
- Optimized memory usage and disk access with memory-mapped files (mmap).
- Requires database file and key from www.cz88.net.<|MERGE_RESOLUTION|>--- conflicted
+++ resolved
@@ -1,10 +1,10 @@
+## v0.1.3
+
+- Added multiple database readers: standard `BufReader`, optional `mmap` (feature), and in-memory loading.
+
 ## v0.1.2
 
-<<<<<<< HEAD
 - Fixed a binary search indexing bug in the `search` method.
-=======
-- Added multiple database readers: standard `BufReader`, optional `mmap` (feature), and in-memory loading.
->>>>>>> 15e90b31
 
 ## v0.1.1
 
