--- conflicted
+++ resolved
@@ -18,14 +18,9 @@
 thiserror = "2.0.12"
 aes = "=0.8.3"
 cipher = { version = "=0.4.4", features = ["block-padding"] }
-<<<<<<< HEAD
 chrono = "0.4.41"
-byteorder = "1.5.0"
-=======
-chrono = "0.4.38"
 byteorder = "1.5.0"
 
 [features]
 default = []
-mmap = ["memmap2"]
->>>>>>> 15e90b31
+mmap = ["memmap2"]